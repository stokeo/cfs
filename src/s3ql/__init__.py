--- conflicted
+++ resolved
@@ -12,16 +12,11 @@
             'database', 'fs', 'fsck', 'ordered_dict',  'deltadump',
             'VERSION', 'CURRENT_FS_REV' ]
 
-<<<<<<< HEAD
-VERSION = '1.5'
+VERSION = '1.7'
 CURRENT_FS_REV = 14
 
 # Maps file system revisions to the last S3QL version that
 # supported this revision.
 REV_VER_MAP = { 13: '1.6',
                 12: '1.3',
-                11: '1.0.1' }
-=======
-VERSION = '1.6'
-CURRENT_FS_REV = 13
->>>>>>> 2e22bf01
+                11: '1.0.1' }