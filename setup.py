--- conflicted
+++ resolved
@@ -35,75 +35,6 @@
 sys.path.insert(0, os.path.join(basedir, 'util'))
 import s3ql
 
-<<<<<<< HEAD
-
-class build_docs(setuptools.Command):
-    description = 'Build Sphinx documentation'
-    user_options = [
-        ('fresh-env', 'E', 'discard saved environment'),
-        ('all-files', 'a', 'build all files'),
-    ]
-    boolean_options = ['fresh-env', 'all-files']
-
-    def initialize_options(self):
-        self.fresh_env = False
-        self.all_files = False
-
-    def finalize_options(self):
-        pass
-
-    def run(self):
-        try:
-            from sphinx.application import Sphinx
-            from docutils.utils import SystemMessage
-        except ModuleNotFoundError:
-            raise SystemExit('This command requires Sphinx to be installed.') from None
-
-        fix_docutils()
-
-        dest_dir = os.path.join(basedir, 'doc')
-        src_dir = os.path.join(basedir, 'rst')
-
-        confoverrides = {}
-        confoverrides['version'] = s3ql.VERSION
-        confoverrides['release'] = s3ql.RELEASE
-
-        for builder in ('html', 'latex', 'man'):
-            print('Running %s builder...' % builder)
-            self.mkpath(os.path.join(dest_dir, builder))
-            app = Sphinx(srcdir=src_dir, confdir=src_dir,
-                         outdir=os.path.join(dest_dir, builder),
-                         doctreedir=os.path.join(dest_dir, 'doctrees'),
-                         buildername=builder, confoverrides=confoverrides,
-                         freshenv=self.fresh_env)
-            self.fresh_env = False
-            self.all_files = False
-
-            try:
-                if self.all_files:
-                    app.builder.build_all()
-                else:
-                    app.builder.build_update()
-            except SystemMessage as err:
-                print('reST markup error:',
-                      err.args[0].encode('ascii', 'backslashreplace'),
-                      file=sys.stderr)
-
-        # These shouldn't be installed by default
-        for name in ('expire_backups.1', 'pcp.1'):
-            os.rename(os.path.join(dest_dir, 'man', name),
-                      os.path.join(basedir, 'contrib', name))
-
-        print('Running pdflatex...')
-        for _ in range(3):
-            with open('/dev/null', 'wb') as null:
-                subprocess.check_call(['pdflatex', '-interaction', 'batchmode', 'manual.tex'],
-                                      cwd=os.path.join(dest_dir, 'latex'), stdout=null)
-        os.rename(os.path.join(dest_dir, 'latex', 'manual.pdf'),
-                  os.path.join(dest_dir, 'manual.pdf'))
-
-=======
->>>>>>> be083018
 
 class pytest(TestCommand):
 
